--- conflicted
+++ resolved
@@ -1606,11 +1606,7 @@
             )
         ])
 
-<<<<<<< HEAD
-        self.view_controller = viewcont.ViewController(
-=======
         self.view_controller = viewcont.ViewPortController(
->>>>>>> fa4f150b
             self.tab_data_model,
             self.main_frame,
             vpv
